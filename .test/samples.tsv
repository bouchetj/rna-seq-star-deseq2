sample	condition
A	treated
<<<<<<< HEAD
B	untreated
=======
B	untreated
C	treated
>>>>>>> 56383ae5
<|MERGE_RESOLUTION|>--- conflicted
+++ resolved
@@ -1,8 +1,4 @@
 sample	condition
 A	treated
-<<<<<<< HEAD
 B	untreated
-=======
-B	untreated
-C	treated
->>>>>>> 56383ae5
+C	treated